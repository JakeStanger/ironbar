use color_eyre::Result;
use color_eyre::eyre::Report;
use gtk::prelude::*;
use indexmap::IndexMap;
use serde::Deserialize;
use tokio::sync::mpsc;
use tracing::{debug, trace};

use super::{Module, ModuleInfo, ModuleParts, WidgetContext};
use crate::channels::{AsyncSenderExt, BroadcastReceiverExt};
use crate::clients::compositor::{self, KeyboardLayoutUpdate};
use crate::clients::libinput::{Event, Key, KeyEvent};
use crate::config::{CommonConfig, LayoutConfig};
use crate::gtk_helpers::IronbarGtkExt;
use crate::image::{IconButton, IconLabel};
use crate::{module_impl, spawn};

#[derive(Debug, Deserialize, Clone)]
#[cfg_attr(feature = "schema", derive(schemars::JsonSchema))]
pub struct KeyboardModule {
    /// Whether to show capslock indicator.
    ///
    /// **Default**: `true`
    #[serde(default = "crate::config::default_true")]
    show_caps: bool,

    /// Whether to show num lock indicator.
    ///
    ///  **Default**: `true`
    #[serde(default = "crate::config::default_true")]
    show_num: bool,

    /// Whether to show scroll lock indicator.
    ///
    ///  **Default**: `true`
    #[serde(default = "crate::config::default_true")]
    show_scroll: bool,

    /// Whether to show the current keyboard layout.
    ///
    ///  **Default**: `true`
    #[serde(default = "crate::config::default_true")]
    show_layout: bool,

    /// Size to render the icons at, in pixels (image icons only).
    ///
    /// **Default** `32`
    #[serde(default = "default_icon_size")]
    icon_size: i32,

    /// Player state icons.
    ///
    /// See [icons](#icons).
    #[serde(default)]
    icons: Icons,

    /// The Wayland seat to attach to.
    /// You almost certainly do not need to change this.
    ///
    /// **Default**: `seat0`
    #[serde(default = "default_seat")]
    seat: String,

    // -- common --
    /// See [layout options](module-level-options#layout)
    #[serde(default, flatten)]
    layout: LayoutConfig,

    /// See [common options](module-level-options#common-options).
    #[serde(flatten)]
    pub common: Option<CommonConfig>,
}

#[derive(Debug, Deserialize, Clone)]
#[cfg_attr(feature = "schema", derive(schemars::JsonSchema))]
struct Icons {
    /// Icon to show when capslock is enabled.
    ///
    /// **Default**: `󰪛`
    #[serde(default = "default_icon_caps")]
    caps_on: String,

    /// Icon to show when capslock is disabled.
    ///
    /// **Default**: `""`
    #[serde(default)]
    caps_off: String,

    /// Icon to show when num lock is enabled.
    ///
    /// **Default**: ``
    #[serde(default = "default_icon_num")]
    num_on: String,

    /// Icon to show when num lock is disabled.
    ///
    /// **Default**: `""`
    #[serde(default)]
    num_off: String,

    /// Icon to show when scroll lock is enabled.
    ///
    /// **Default**: ``
    #[serde(default = "default_icon_scroll")]
    scroll_on: String,

    /// Icon to show when scroll lock is disabled.
    ///
    /// **Default**: `""`
    #[serde(default)]
    scroll_off: String,

    /// Map of icons or labels to show for a particular keyboard layout.
    ///
    /// If a layout is not present in the map,
    /// it will fall back to using its actual name.
    ///
    /// **Default**: `{}`
    ///
    /// # Example
    ///
    /// ```corn
    /// {
    ///   type = "keyboard"
    ///   show_layout = true
    ///   icons.layout_map.'English (US)' = "EN"
    ///   icons.layout_map.Ukrainian = "UA"
    /// }
    /// ```
    #[serde(default)]
    layout_map: IndexMap<String, String>,
}

impl Default for Icons {
    fn default() -> Self {
        Self {
            caps_on: default_icon_caps(),
            caps_off: String::new(),
            num_on: default_icon_num(),
            num_off: String::new(),
            scroll_on: default_icon_scroll(),
            scroll_off: String::new(),
            layout_map: IndexMap::new(),
        }
    }
}

const fn default_icon_size() -> i32 {
    32
}

fn default_seat() -> String {
    String::from("seat0")
}

fn default_icon_caps() -> String {
    String::from("󰪛")
}

fn default_icon_num() -> String {
    String::from("")
}

fn default_icon_scroll() -> String {
    String::from("")
}

#[derive(Debug, Clone)]
pub enum KeyboardUpdate {
    Key(KeyEvent),
    Layout(KeyboardLayoutUpdate),
}

impl Module<gtk::Box> for KeyboardModule {
    type SendMessage = KeyboardUpdate;
    type ReceiveMessage = ();

    module_impl!("keyboard");

    fn spawn_controller(
        &self,
        _info: &ModuleInfo,
        context: &WidgetContext<Self::SendMessage, Self::ReceiveMessage>,
        mut rx: mpsc::Receiver<Self::ReceiveMessage>,
    ) -> Result<()> {
        let client = context.ironbar.clients.borrow_mut().libinput(&self.seat);

        let tx = context.tx.clone();
        spawn(async move {
            let mut rx = client.subscribe();
            while let Ok(ev) = rx.recv().await {
                match ev {
                    Event::Device => {
                        for key in [Key::Caps, Key::Num, Key::Scroll] {
                            let event = KeyEvent {
                                key,
                                state: client.get_state(key),
                            };
                            tx.send_update(KeyboardUpdate::Key(event)).await;
                        }
                    }
                    Event::Key(ev) => {
                        tx.send_update(KeyboardUpdate::Key(ev)).await;
                    }
                }
            }
        });

        let client = context.try_client::<dyn compositor::KeyboardLayoutClient>()?;
        {
            let client = client.clone();
            let tx = context.tx.clone();
            spawn(async move {
                let mut srx = client.subscribe();

                trace!("Set up keyboard_layout subscription");

                loop {
                    match srx.recv().await {
                        Ok(payload) => {
                            debug!("Received update: {payload:?}");
                            tx.send_update(KeyboardUpdate::Layout(payload)).await;
                        }
                        Err(tokio::sync::broadcast::error::RecvError::Lagged(count)) => {
                            tracing::warn!(
                                "Channel lagged behind by {count}, this may result in unexpected or broken behaviour"
                            );
                        }
                        Err(err) => {
                            tracing::error!("{err:?}");
                            break;
                        }
                    }
                }
            });
        }

        // Change keyboard layout
        spawn(async move {
            trace!("Setting up keyboard_layout UI event handler");

            while let Some(()) = rx.recv().await {
                client.set_next_active();
            }

            Ok::<(), Report>(())
        });

        Ok(())
    }

    fn into_widget(
        self,
        context: WidgetContext<Self::SendMessage, Self::ReceiveMessage>,
        info: &ModuleInfo,
    ) -> Result<ModuleParts<gtk::Box>> {
        let container = gtk::Box::new(self.layout.orientation(info), 0);

        let image_provider = context.ironbar.image_provider();

        let caps = IconLabel::new(&self.icons.caps_off, self.icon_size, &image_provider);
        let num = IconLabel::new(&self.icons.num_off, self.icon_size, &image_provider);
        let scroll = IconLabel::new(&self.icons.scroll_off, self.icon_size, &image_provider);

        caps.label().set_angle(self.layout.angle(info));
        caps.label().set_justify(self.layout.justify.into());

        num.label().set_angle(self.layout.angle(info));
        num.label().set_justify(self.layout.justify.into());

        scroll.label().set_angle(self.layout.angle(info));
        scroll.label().set_justify(self.layout.justify.into());

        let layout_button = IconButton::new("", self.icon_size, image_provider);

        if self.show_caps {
            caps.add_class("key");
            caps.add_class("caps");
            container.add(&*caps);
        }

        if self.show_num {
            num.add_class("key");
            num.add_class("num");
            container.add(&*num);
        }

        if self.show_scroll {
            scroll.add_class("key");
            scroll.add_class("scroll");
            container.add(&*scroll);
        }

        if self.show_layout {
            layout_button.add_class("layout");
            container.add(&*layout_button);
        }

        {
            let tx = context.controller_tx.clone();
            layout_button.connect_clicked(move |_| {
                tx.send_spawn(());
            });
        }

        let icons = self.icons;
        context
            .subscribe()
            .recv_glib((), move |(), ev: KeyboardUpdate| match ev {
                KeyboardUpdate::Key(ev) => {
                    let parts = match (ev.key, ev.state) {
                        (Key::Caps, true) if self.show_caps => {
                            Some((&caps, icons.caps_on.as_str()))
                        }
                        (Key::Caps, false) if self.show_caps => {
                            Some((&caps, icons.caps_off.as_str()))
                        }
                        (Key::Num, true) if self.show_num => Some((&num, icons.num_on.as_str())),
                        (Key::Num, false) if self.show_num => Some((&num, icons.num_off.as_str())),
                        (Key::Scroll, true) if self.show_scroll => {
                            Some((&scroll, icons.scroll_on.as_str()))
                        }
                        (Key::Scroll, false) if self.show_scroll => {
                            Some((&scroll, icons.scroll_off.as_str()))
                        }
                        _ => None,
                    };

                    if let Some((label, input)) = parts {
                        label.set_label(Some(input));

                        if ev.state {
                            label.add_class("enabled");
                        } else {
                            label.remove_class("enabled");
                        }
                    }
                }
<<<<<<< HEAD
            }
            KeyboardUpdate::Layout(KeyboardLayoutUpdate(language)) => {
                let text = icons
                    .layout_map
                    .iter()
                    .find_map(|(pattern, display_text)| {
                        let is_match = if pattern.ends_with("*") {
                            let pattern_stripped = pattern.strip_suffix("*").unwrap();
                            language.starts_with(pattern_stripped)
                        } else {
                            pattern == &language
                        };

                        is_match.then(|| display_text)
                    })
                    .unwrap_or(&language);
                layout_button.set_label(text);
            }
        };

        context.subscribe().recv_glib(handle_event);
=======
                KeyboardUpdate::Layout(KeyboardLayoutUpdate(language)) => {
                    let text = icons.layout_map.get(&language).unwrap_or(&language);
                    layout_button.set_label(text);
                }
            });
>>>>>>> f125058e
        Ok(ModuleParts::new(container, None))
    }
}<|MERGE_RESOLUTION|>--- conflicted
+++ resolved
@@ -336,35 +336,24 @@
                         }
                     }
                 }
-<<<<<<< HEAD
-            }
-            KeyboardUpdate::Layout(KeyboardLayoutUpdate(language)) => {
-                let text = icons
-                    .layout_map
-                    .iter()
-                    .find_map(|(pattern, display_text)| {
-                        let is_match = if pattern.ends_with("*") {
-                            let pattern_stripped = pattern.strip_suffix("*").unwrap();
-                            language.starts_with(pattern_stripped)
-                        } else {
-                            pattern == &language
-                        };
-
-                        is_match.then(|| display_text)
-                    })
-                    .unwrap_or(&language);
-                layout_button.set_label(text);
-            }
-        };
-
-        context.subscribe().recv_glib(handle_event);
-=======
                 KeyboardUpdate::Layout(KeyboardLayoutUpdate(language)) => {
-                    let text = icons.layout_map.get(&language).unwrap_or(&language);
+                    let text = icons
+                        .layout_map
+                        .iter()
+                        .find_map(|(pattern, display_text)| {
+                            let is_match = if pattern.ends_with("*") {
+                                let pattern_stripped = pattern.strip_suffix("*").unwrap();
+                                language.starts_with(pattern_stripped)
+                            } else {
+                                pattern == &language
+                            };
+
+                            is_match.then(|| display_text)
+                        })
+                        .unwrap_or(&language);
                     layout_button.set_label(text);
                 }
             });
->>>>>>> f125058e
         Ok(ModuleParts::new(container, None))
     }
 }