use std::fmt::Debug;
use std::rc::Rc;
use std::sync::Arc;

use color_eyre::Result;
use glib::IsA;
use gtk::gdk::{EventMask, Monitor};
use gtk::prelude::*;
use gtk::{Application, Button, EventBox, IconTheme, Orientation, Revealer, Widget};
use tokio::sync::{broadcast, mpsc};
use tracing::debug;

use crate::clients::{ClientResult, ProvidesClient, ProvidesFallibleClient};
use crate::config::{BarPosition, CommonConfig, TransitionType};
use crate::gtk_helpers::{IronbarGtkExt, WidgetGeometry};
use crate::popup::Popup;
use crate::{glib_recv_mpsc, send, Ironbar};

#[cfg(feature = "cairo")]
pub mod cairo;
#[cfg(feature = "clipboard")]
pub mod clipboard;
/// Displays the current date and time.
///
/// A custom date/time format string can be set in the config.
///
/// Clicking the widget opens a popup containing the current time
/// with second-level precision and a calendar.
#[cfg(feature = "clock")]
pub mod clock;
pub mod custom;
#[cfg(feature = "focused")]
pub mod focused;
pub mod label;
#[cfg(feature = "launcher")]
pub mod launcher;
#[cfg(feature = "music")]
pub mod music;
<<<<<<< HEAD
#[cfg(feature = "networkmanager")]
=======
#[cfg(feature = "network_manager")]
>>>>>>> eaf13c56
pub mod networkmanager;
#[cfg(feature = "notifications")]
pub mod notifications;
pub mod script;
#[cfg(feature = "sys_info")]
pub mod sysinfo;
#[cfg(feature = "tray")]
pub mod tray;
#[cfg(feature = "upower")]
pub mod upower;
#[cfg(feature = "volume")]
pub mod volume;
#[cfg(feature = "workspaces")]
pub mod workspaces;

#[derive(Clone)]
pub enum ModuleLocation {
    Left,
    Center,
    Right,
}

#[derive(Clone)]
pub struct ModuleInfo<'a> {
    pub app: &'a Application,
    pub location: ModuleLocation,
    pub bar_position: BarPosition,
    pub monitor: &'a Monitor,
    pub output_name: &'a str,
    pub icon_theme: &'a IconTheme,
}

#[derive(Debug, Clone)]
pub enum ModuleUpdateEvent<T: Clone> {
    /// Sends an update to the module UI.
    Update(T),
    /// Toggles the open state of the popup.
    /// Takes the button ID.
    TogglePopup(usize),
    /// Force sets the popup open.
    /// Takes the button ID.
    OpenPopup(usize),
    #[cfg(feature = "launcher")]
    OpenPopupAt(WidgetGeometry),
    /// Force sets the popup closed.
    ClosePopup,
}

pub struct WidgetContext<TSend, TReceive>
where
    TSend: Clone,
{
    pub id: usize,
    pub ironbar: Rc<Ironbar>,
    pub popup: Rc<Popup>,
    pub tx: mpsc::Sender<ModuleUpdateEvent<TSend>>,
    pub update_tx: broadcast::Sender<TSend>,
    pub controller_tx: mpsc::Sender<TReceive>,

    // TODO: Don't like this - need some serious refactoring to deal with it
    //  This is a hack to be able to pass data from module -> popup creation
    //  for custom widget only.
    pub button_id: usize,

    _update_rx: broadcast::Receiver<TSend>,
}

impl<TSend, TReceive> WidgetContext<TSend, TReceive>
where
    TSend: Clone,
{
    /// Gets client `T` from the context.
    ///
    /// This is a shorthand to avoid needing to go through
    /// `context.ironbar.clients`.
    pub fn client<T: ?Sized>(&self) -> Arc<T>
    where
        WidgetContext<TSend, TReceive>: ProvidesClient<T>,
    {
        ProvidesClient::provide(self)
    }

    pub fn try_client<T: ?Sized>(&self) -> ClientResult<T>
    where
        WidgetContext<TSend, TReceive>: ProvidesFallibleClient<T>,
    {
        ProvidesFallibleClient::try_provide(self)
    }

    /// Subscribes to events sent from this widget.
    pub fn subscribe(&self) -> broadcast::Receiver<TSend> {
        self.update_tx.subscribe()
    }
}

pub struct ModuleParts<W: IsA<Widget>> {
    pub widget: W,
    pub popup: Option<ModulePopupParts>,
}

impl<W: IsA<Widget>> ModuleParts<W> {
    fn new(widget: W, popup: Option<ModulePopupParts>) -> Self {
        Self { widget, popup }
    }

    pub fn setup_identifiers(&self, common: &CommonConfig) {
        if let Some(ref name) = common.name {
            self.widget.set_widget_name(name);

            if let Some(ref popup) = self.popup {
                popup.container.set_widget_name(&format!("popup-{name}"));
            }
        }

        if let Some(ref class) = common.class {
            // gtk counts classes with spaces as the same class
            for part in class.split(' ') {
                self.widget.style_context().add_class(part);
            }

            if let Some(ref popup) = self.popup {
                for part in class.split(' ') {
                    popup
                        .container
                        .style_context()
                        .add_class(&format!("popup-{part}"));
                }
            }
        }
    }
}

#[derive(Debug, Clone)]
pub struct ModulePopupParts {
    /// The popup container, with all its contents
    pub container: gtk::Box,
    /// An array of buttons which can be used for opening the popup.
    /// For most modules, this will only be a single button.
    /// For some advanced modules, such as `Launcher`, this is all item buttons.
    pub buttons: Vec<Button>,
}

pub trait ModulePopup {
    fn into_popup_parts(self, buttons: Vec<&Button>) -> Option<ModulePopupParts>;
    fn into_popup_parts_owned(self, buttons: Vec<Button>) -> Option<ModulePopupParts>;
}

impl ModulePopup for Option<gtk::Box> {
    fn into_popup_parts(self, buttons: Vec<&Button>) -> Option<ModulePopupParts> {
        self.into_popup_parts_owned(buttons.into_iter().cloned().collect())
    }

    fn into_popup_parts_owned(self, buttons: Vec<Button>) -> Option<ModulePopupParts> {
        self.map(|container| ModulePopupParts { container, buttons })
    }
}

pub trait PopupButton {
    fn ensure_popup_id(&self) -> usize;
    fn try_popup_id(&self) -> Option<usize>;
    fn popup_id(&self) -> usize;
}

impl PopupButton for Button {
    /// Gets the popup ID associated with this button,
    /// or creates a new one if it does not exist.
    fn ensure_popup_id(&self) -> usize {
        if let Some(id) = self.try_popup_id() {
            id
        } else {
            let id = Ironbar::unique_id();
            self.set_tag("popup-id", id);
            id
        }
    }

    /// Gets the popup ID associated with this button, if there is one.
    /// Will return `None` if this is not a popup button.
    fn try_popup_id(&self) -> Option<usize> {
        self.get_tag("popup-id").copied()
    }

    /// Gets the popup ID associated with this button.
    /// This should only be called on buttons which are known to be associated with popups.
    ///
    /// # Panics
    /// Will panic if an ID has not been set.
    fn popup_id(&self) -> usize {
        self.try_popup_id().expect("id to exist")
    }
}

pub trait Module<W>
where
    W: IsA<Widget>,
{
    type SendMessage;
    type ReceiveMessage;

    fn name() -> &'static str;

    fn spawn_controller(
        &self,
        info: &ModuleInfo,
        context: &WidgetContext<Self::SendMessage, Self::ReceiveMessage>,
        rx: mpsc::Receiver<Self::ReceiveMessage>,
    ) -> Result<()>
    where
        <Self as Module<W>>::SendMessage: Clone;

    fn into_widget(
        self,
        context: WidgetContext<Self::SendMessage, Self::ReceiveMessage>,
        info: &ModuleInfo,
    ) -> Result<ModuleParts<W>>
    where
        <Self as Module<W>>::SendMessage: Clone;

    fn into_popup(
        self,
        _tx: mpsc::Sender<Self::ReceiveMessage>,
        _rx: broadcast::Receiver<Self::SendMessage>,
        _context: WidgetContext<Self::SendMessage, Self::ReceiveMessage>,
        _info: &ModuleInfo,
    ) -> Option<gtk::Box>
    where
        Self: Sized,
        <Self as Module<W>>::SendMessage: Clone,
    {
        None
    }

    fn take_common(&mut self) -> CommonConfig;
}

pub trait ModuleFactory {
    fn create<TModule, TWidget, TSend, TRev>(
        &self,
        mut module: TModule,
        container: &gtk::Box,
        info: &ModuleInfo,
    ) -> Result<()>
    where
        TModule: Module<TWidget, SendMessage = TSend, ReceiveMessage = TRev>,
        TWidget: IsA<Widget>,
        TSend: Debug + Clone + Send + 'static,
    {
        let id = Ironbar::unique_id();
        let common = module.take_common();

        debug!("adding module {} (id: {})", TModule::name(), id);

        let (ui_tx, ui_rx) = mpsc::channel::<ModuleUpdateEvent<TSend>>(64);
        let (controller_tx, controller_rx) = mpsc::channel::<TRev>(64);

        let (tx, rx) = broadcast::channel(64);

        let context = WidgetContext {
            id,
            ironbar: self.ironbar().clone(),
            popup: self.popup().clone(),
            tx: ui_tx,
            update_tx: tx.clone(),
            controller_tx,
            _update_rx: rx,
            button_id: usize::MAX, // hack :(
        };

        module.spawn_controller(info, &context, controller_rx)?;

        let module_name = TModule::name();
        let instance_name = common
            .name
            .clone()
            .unwrap_or_else(|| module_name.to_string());

        let module_parts = module.into_widget(context, info)?;
        module_parts.widget.add_class("widget");
        module_parts.widget.add_class(module_name);

        if let Some(popup_content) = module_parts.popup.clone() {
            popup_content
                .container
                .style_context()
                .add_class(&format!("popup-{module_name}"));

            self.popup()
                .register_content(id, instance_name, popup_content);
        }

        self.setup_receiver(tx, ui_rx, module_name, id, common.disable_popup);

        module_parts.setup_identifiers(&common);

        let ev_container = wrap_widget(
            &module_parts.widget,
            common,
            info.bar_position.orientation(),
        );
        container.add(&ev_container);

        Ok(())
    }

    fn setup_receiver<TSend>(
        &self,
        tx: broadcast::Sender<TSend>,
        rx: mpsc::Receiver<ModuleUpdateEvent<TSend>>,
        name: &'static str,
        id: usize,
        disable_popup: bool,
    ) where
        TSend: Debug + Clone + Send + 'static;

    fn ironbar(&self) -> &Rc<Ironbar>;
    fn popup(&self) -> &Rc<Popup>;
}

#[derive(Clone)]
pub struct BarModuleFactory {
    ironbar: Rc<Ironbar>,
    popup: Rc<Popup>,
}

impl BarModuleFactory {
    pub fn new(ironbar: Rc<Ironbar>, popup: Rc<Popup>) -> Self {
        Self { ironbar, popup }
    }
}

impl ModuleFactory for BarModuleFactory {
    fn setup_receiver<TSend>(
        &self,
        tx: broadcast::Sender<TSend>,
        rx: mpsc::Receiver<ModuleUpdateEvent<TSend>>,
        name: &'static str,
        id: usize,
        disable_popup: bool,
    ) where
        TSend: Debug + Clone + Send + 'static,
    {
        let popup = self.popup.clone();
        glib_recv_mpsc!(rx, ev => {
            match ev {
                ModuleUpdateEvent::Update(update) => {
                    send!(tx, update);
                }
                ModuleUpdateEvent::TogglePopup(button_id) if !disable_popup => {
                    debug!("Toggling popup for {} [#{}] (button id: {button_id})", name, id);
                    if popup.visible() && popup.current_widget().unwrap_or_default() == id {
                        popup.hide();
                    } else {
                        popup.show(id, button_id);
                    }
                }
                ModuleUpdateEvent::OpenPopup(button_id) if !disable_popup => {
                    debug!("Opening popup for {} [#{}] (button id: {button_id})", name, id);
                    popup.hide();
                    popup.show(id, button_id);
                }
                #[cfg(feature = "launcher")]
                ModuleUpdateEvent::OpenPopupAt(geometry) if !disable_popup => {
                    debug!("Opening popup for {} [#{}]", name, id);

                    popup.hide();
                    popup.show_at(id, geometry);
                }
                ModuleUpdateEvent::ClosePopup if !disable_popup => {
                    debug!("Closing popup for {} [#{}]", name, id);
                    popup.hide();
                },
                _ => {}
            }
        });
    }

    fn ironbar(&self) -> &Rc<Ironbar> {
        &self.ironbar
    }

    fn popup(&self) -> &Rc<Popup> {
        &self.popup
    }
}

#[derive(Clone)]
pub struct PopupModuleFactory {
    ironbar: Rc<Ironbar>,
    popup: Rc<Popup>,
    button_id: usize,
}

impl PopupModuleFactory {
    pub fn new(ironbar: Rc<Ironbar>, popup: Rc<Popup>, button_id: usize) -> Self {
        Self {
            ironbar,
            popup,
            button_id,
        }
    }
}

impl ModuleFactory for PopupModuleFactory {
    fn setup_receiver<TSend>(
        &self,
        tx: broadcast::Sender<TSend>,
        rx: mpsc::Receiver<ModuleUpdateEvent<TSend>>,
        name: &'static str,
        id: usize,
        disable_popup: bool,
    ) where
        TSend: Debug + Clone + Send + 'static,
    {
        let popup = self.popup.clone();
        let button_id = self.button_id;
        glib_recv_mpsc!(rx, ev => {
            match ev {
                ModuleUpdateEvent::Update(update) => {
                    send!(tx, update);
                }
                ModuleUpdateEvent::TogglePopup(_) if !disable_popup => {
                    debug!("Toggling popup for {} [#{}] (button id: {button_id})", name, id);
                    if popup.visible() && popup.current_widget().unwrap_or_default() == id {
                        popup.hide();
                    } else {
                        popup.show(id, button_id);
                    }
                }
                ModuleUpdateEvent::OpenPopup(_) if !disable_popup => {
                    debug!("Opening popup for {} [#{}] (button id: {button_id})", name, id);
                    popup.hide();
                    popup.show(id, button_id);
                }
                #[cfg(feature = "launcher")]
                ModuleUpdateEvent::OpenPopupAt(geometry) if !disable_popup => {
                    debug!("Opening popup for {} [#{}]", name, id);

                    popup.hide();
                    popup.show_at(id, geometry);
                }
                ModuleUpdateEvent::ClosePopup if !disable_popup => {
                    debug!("Closing popup for {} [#{}]", name, id);
                    popup.hide();
                },
                _ => {}
            }
        });
    }

    fn ironbar(&self) -> &Rc<Ironbar> {
        &self.ironbar
    }

    fn popup(&self) -> &Rc<Popup> {
        &self.popup
    }
}

#[derive(Clone)]
pub enum AnyModuleFactory {
    Bar(BarModuleFactory),
    Popup(PopupModuleFactory),
}

impl ModuleFactory for AnyModuleFactory {
    fn setup_receiver<TSend>(
        &self,
        tx: broadcast::Sender<TSend>,
        rx: mpsc::Receiver<ModuleUpdateEvent<TSend>>,
        name: &'static str,
        id: usize,
        disable_popup: bool,
    ) where
        TSend: Debug + Clone + Send + 'static,
    {
        match self {
            AnyModuleFactory::Bar(bar) => bar.setup_receiver(tx, rx, name, id, disable_popup),
            AnyModuleFactory::Popup(popup) => popup.setup_receiver(tx, rx, name, id, disable_popup),
        }
    }

    fn ironbar(&self) -> &Rc<Ironbar> {
        match self {
            AnyModuleFactory::Bar(bar) => bar.ironbar(),
            AnyModuleFactory::Popup(popup) => popup.ironbar(),
        }
    }

    fn popup(&self) -> &Rc<Popup> {
        match self {
            AnyModuleFactory::Bar(bar) => bar.popup(),
            AnyModuleFactory::Popup(popup) => popup.popup(),
        }
    }
}

impl From<BarModuleFactory> for AnyModuleFactory {
    fn from(value: BarModuleFactory) -> Self {
        Self::Bar(value)
    }
}

impl From<PopupModuleFactory> for AnyModuleFactory {
    fn from(value: PopupModuleFactory) -> Self {
        Self::Popup(value)
    }
}

/// Takes a widget and adds it into a new `gtk::EventBox`.
/// The event box container is returned.
pub fn wrap_widget<W: IsA<Widget>>(
    widget: &W,
    common: CommonConfig,
    orientation: Orientation,
) -> EventBox {
    let transition_type = common
        .transition_type
        .as_ref()
        .unwrap_or(&TransitionType::SlideStart)
        .to_revealer_transition_type(orientation);

    let revealer = Revealer::builder()
        .transition_type(transition_type)
        .transition_duration(common.transition_duration.unwrap_or(250))
        .build();

    revealer.add(widget);
    revealer.set_reveal_child(true);

    let container = EventBox::new();
    container.add_class("widget-container");

    container.add_events(EventMask::SCROLL_MASK);
    container.add(&revealer);

    common.install_events(&container, &revealer);

    container
}<|MERGE_RESOLUTION|>--- conflicted
+++ resolved
@@ -36,11 +36,7 @@
 pub mod launcher;
 #[cfg(feature = "music")]
 pub mod music;
-<<<<<<< HEAD
-#[cfg(feature = "networkmanager")]
-=======
 #[cfg(feature = "network_manager")]
->>>>>>> eaf13c56
 pub mod networkmanager;
 #[cfg(feature = "notifications")]
 pub mod notifications;
