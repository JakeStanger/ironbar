use std::fmt::Debug;
use std::rc::Rc;
use std::sync::Arc;

use color_eyre::Result;
use glib::IsA;
use gtk::gdk::{EventMask, Monitor};
use gtk::prelude::*;
use gtk::{Application, Button, EventBox, IconTheme, Orientation, Revealer, Widget};
use tokio::sync::{broadcast, mpsc};
use tracing::debug;

use crate::clients::ProvidesClient;
use crate::config::{BarPosition, CommonConfig, TransitionType};
use crate::gtk_helpers::{IronbarGtkExt, WidgetGeometry};
use crate::popup::Popup;
use crate::{glib_recv_mpsc, send, Ironbar};

#[cfg(feature = "clipboard")]
pub mod clipboard;
/// Displays the current date and time.
///
/// A custom date/time format string can be set in the config.
///
/// Clicking the widget opens a popup containing the current time
/// with second-level precision and a calendar.
#[cfg(feature = "clock")]
pub mod clock;
pub mod custom;
#[cfg(feature = "focused")]
pub mod focused;
pub mod label;
#[cfg(feature = "launcher")]
pub mod launcher;
#[cfg(feature = "music")]
pub mod music;
<<<<<<< HEAD
#[cfg(feature = "networkmanager")]
pub mod networkmanager;
=======
#[cfg(feature = "notifications")]
pub mod notifications;
>>>>>>> 18ee921f
pub mod script;
#[cfg(feature = "sys_info")]
pub mod sysinfo;
#[cfg(feature = "tray")]
pub mod tray;
#[cfg(feature = "upower")]
pub mod upower;
#[cfg(feature = "volume")]
pub mod volume;
#[cfg(feature = "workspaces")]
pub mod workspaces;

#[derive(Clone)]
pub enum ModuleLocation {
    Left,
    Center,
    Right,
}
pub struct ModuleInfo<'a> {
    pub app: &'a Application,
    pub location: ModuleLocation,
    pub bar_position: BarPosition,
    pub monitor: &'a Monitor,
    pub output_name: &'a str,
    pub icon_theme: &'a IconTheme,
}

#[derive(Debug, Clone)]
pub enum ModuleUpdateEvent<T: Clone> {
    /// Sends an update to the module UI.
    Update(T),
    /// Toggles the open state of the popup.
    /// Takes the button ID.
    TogglePopup(usize),
    /// Force sets the popup open.
    /// Takes the button ID.
    OpenPopup(usize),
    #[cfg(feature = "launcher")]
    OpenPopupAt(WidgetGeometry),
    /// Force sets the popup closed.
    ClosePopup,
}

pub struct WidgetContext<TSend, TReceive>
where
    TSend: Clone,
{
    pub id: usize,
    pub ironbar: Rc<Ironbar>,
    pub tx: mpsc::Sender<ModuleUpdateEvent<TSend>>,
    pub update_tx: broadcast::Sender<TSend>,
    pub controller_tx: mpsc::Sender<TReceive>,

    _update_rx: broadcast::Receiver<TSend>,
}

impl<TSend, TReceive> WidgetContext<TSend, TReceive>
where
    TSend: Clone,
{
    /// Gets client `T` from the context.
    ///
    /// This is a shorthand to avoid needing to go through
    /// `context.ironbar.clients`.
    pub fn client<T: ?Sized>(&self) -> Arc<T>
    where
        WidgetContext<TSend, TReceive>: ProvidesClient<T>,
    {
        ProvidesClient::provide(self)
    }

    /// Subscribes to events sent from this widget.
    pub fn subscribe(&self) -> broadcast::Receiver<TSend> {
        self.update_tx.subscribe()
    }
}

pub struct ModuleParts<W: IsA<Widget>> {
    pub widget: W,
    pub popup: Option<ModulePopupParts>,
}

impl<W: IsA<Widget>> ModuleParts<W> {
    fn new(widget: W, popup: Option<ModulePopupParts>) -> Self {
        Self { widget, popup }
    }
}

#[derive(Debug, Clone)]
pub struct ModulePopupParts {
    /// The popup container, with all its contents
    pub container: gtk::Box,
    /// An array of buttons which can be used for opening the popup.
    /// For most modules, this will only be a single button.
    /// For some advanced modules, such as `Launcher`, this is all item buttons.
    pub buttons: Vec<Button>,
}

pub trait ModulePopup {
    fn into_popup_parts(self, buttons: Vec<&Button>) -> Option<ModulePopupParts>;
    fn into_popup_parts_owned(self, buttons: Vec<Button>) -> Option<ModulePopupParts>;
}

impl ModulePopup for Option<gtk::Box> {
    fn into_popup_parts(self, buttons: Vec<&Button>) -> Option<ModulePopupParts> {
        self.into_popup_parts_owned(buttons.into_iter().cloned().collect())
    }

    fn into_popup_parts_owned(self, buttons: Vec<Button>) -> Option<ModulePopupParts> {
        self.map(|container| ModulePopupParts { container, buttons })
    }
}

pub trait PopupButton {
    fn try_popup_id(&self) -> Option<usize>;
    fn popup_id(&self) -> usize;
}

impl PopupButton for Button {
    /// Gets the popup ID associated with this button, if there is one.
    /// Will return `None` if this is not a popup button.
    fn try_popup_id(&self) -> Option<usize> {
        self.get_tag("popup-id").copied()
    }

    /// Gets the popup ID associated with this button.
    /// This should only be called on buttons which are known to be associated with popups.
    ///
    /// # Panics
    /// Will panic if an ID has not been set.
    fn popup_id(&self) -> usize {
        self.try_popup_id().expect("id to exist")
    }
}

pub trait Module<W>
where
    W: IsA<Widget>,
{
    type SendMessage;
    type ReceiveMessage;

    fn name() -> &'static str;

    fn spawn_controller(
        &self,
        info: &ModuleInfo,
        context: &WidgetContext<Self::SendMessage, Self::ReceiveMessage>,
        rx: mpsc::Receiver<Self::ReceiveMessage>,
    ) -> Result<()>
    where
        <Self as Module<W>>::SendMessage: Clone;

    fn into_widget(
        self,
        context: WidgetContext<Self::SendMessage, Self::ReceiveMessage>,
        info: &ModuleInfo,
    ) -> Result<ModuleParts<W>>
    where
        <Self as Module<W>>::SendMessage: Clone;

    fn into_popup(
        self,
        _tx: mpsc::Sender<Self::ReceiveMessage>,
        _rx: broadcast::Receiver<Self::SendMessage>,
        _info: &ModuleInfo,
    ) -> Option<gtk::Box>
    where
        Self: Sized,
    {
        None
    }
}

/// Creates a module and sets it up.
/// This setup includes widget/popup content and event channels.
pub fn create_module<TModule, TWidget, TSend, TRec>(
    module: TModule,
    id: usize,
    ironbar: Rc<Ironbar>,
    name: Option<String>,
    info: &ModuleInfo,
    popup: &Rc<Popup>,
) -> Result<ModuleParts<TWidget>>
where
    TModule: Module<TWidget, SendMessage = TSend, ReceiveMessage = TRec>,
    TWidget: IsA<Widget>,
    TSend: Debug + Clone + Send + 'static,
{
    let (ui_tx, ui_rx) = mpsc::channel::<ModuleUpdateEvent<TSend>>(64);
    let (controller_tx, controller_rx) = mpsc::channel::<TRec>(64);

    let (tx, rx) = broadcast::channel(64);

    let context = WidgetContext {
        id,
        ironbar,
        tx: ui_tx,
        update_tx: tx.clone(),
        controller_tx,
        _update_rx: rx,
    };

    module.spawn_controller(info, &context, controller_rx)?;

    let module_name = TModule::name();
    let instance_name = name.unwrap_or_else(|| module_name.to_string());

    let module_parts = module.into_widget(context, info)?;
    module_parts.widget.add_class("widget");
    module_parts.widget.add_class(module_name);

    if let Some(popup_content) = module_parts.popup.clone() {
        popup_content
            .container
            .style_context()
            .add_class(&format!("popup-{module_name}"));

        popup.register_content(id, instance_name, popup_content);
    }

    setup_receiver(tx, ui_rx, popup.clone(), module_name, id);

    Ok(module_parts)
}

/// Sets up the bridge channel receiver
/// to pick up events from the controller, widget or popup.
///
/// Handles opening/closing popups
/// and communicating update messages between controllers and widgets/popups.
fn setup_receiver<TSend>(
    tx: broadcast::Sender<TSend>,
    rx: mpsc::Receiver<ModuleUpdateEvent<TSend>>,
    popup: Rc<Popup>,
    name: &'static str,
    id: usize,
) where
    TSend: Debug + Clone + Send + 'static,
{
    // some rare cases can cause the popup to incorrectly calculate its size on first open.
    // we can fix that by just force re-rendering it on its first open.
    let mut has_popup_opened = false;

    glib_recv_mpsc!(rx, ev => {
        match ev {
            ModuleUpdateEvent::Update(update) => {
                send!(tx, update);
            }
            ModuleUpdateEvent::TogglePopup(button_id) => {
                debug!("Toggling popup for {} [#{}]", name, id);
                if popup.is_visible() {
                    popup.hide();
                } else {
                    popup.show(id, button_id);

                    // force re-render on initial open to try and fix size issue
                    if !has_popup_opened {
                        popup.show(id, button_id);
                        has_popup_opened = true;
                    }
                }
            }
            ModuleUpdateEvent::OpenPopup(button_id) => {
                debug!("Opening popup for {} [#{}]", name, id);
                popup.hide();
                popup.show(id, button_id);

                // force re-render on initial open to try and fix size issue
                if !has_popup_opened {
                    popup.show(id, button_id);
                    has_popup_opened = true;
                }
            }
            #[cfg(feature = "launcher")]
            ModuleUpdateEvent::OpenPopupAt(geometry) => {
                debug!("Opening popup for {} [#{}]", name, id);

                popup.hide();
                popup.show_at(id, geometry);

                // force re-render on initial open to try and fix size issue
                if !has_popup_opened {
                    popup.show_at(id, geometry);
                    has_popup_opened = true;
                }
            }
            ModuleUpdateEvent::ClosePopup => {
                debug!("Closing popup for {} [#{}]", name, id);
                popup.hide();
            }
        }
    });
}

pub fn set_widget_identifiers<TWidget: IsA<Widget>>(
    widget_parts: &ModuleParts<TWidget>,
    common: &CommonConfig,
) {
    if let Some(ref name) = common.name {
        widget_parts.widget.set_widget_name(name);

        if let Some(ref popup) = widget_parts.popup {
            popup.container.set_widget_name(&format!("popup-{name}"));
        }
    }

    if let Some(ref class) = common.class {
        // gtk counts classes with spaces as the same class
        for part in class.split(' ') {
            widget_parts.widget.style_context().add_class(part);
        }

        if let Some(ref popup) = widget_parts.popup {
            for part in class.split(' ') {
                popup
                    .container
                    .style_context()
                    .add_class(&format!("popup-{part}"));
            }
        }
    }
}

/// Takes a widget and adds it into a new `gtk::EventBox`.
/// The event box container is returned.
pub fn wrap_widget<W: IsA<Widget>>(
    widget: &W,
    common: CommonConfig,
    orientation: Orientation,
) -> EventBox {
    let transition_type = common
        .transition_type
        .as_ref()
        .unwrap_or(&TransitionType::SlideStart)
        .to_revealer_transition_type(orientation);

    let revealer = Revealer::builder()
        .transition_type(transition_type)
        .transition_duration(common.transition_duration.unwrap_or(250))
        .build();

    revealer.add(widget);
    revealer.set_reveal_child(true);

    let container = EventBox::new();
    container.add_class("widget-container");

    container.add_events(EventMask::SCROLL_MASK);
    container.add(&revealer);

    common.install_events(&container, &revealer);

    container
}<|MERGE_RESOLUTION|>--- conflicted
+++ resolved
@@ -34,13 +34,10 @@
 pub mod launcher;
 #[cfg(feature = "music")]
 pub mod music;
-<<<<<<< HEAD
 #[cfg(feature = "networkmanager")]
 pub mod networkmanager;
-=======
 #[cfg(feature = "notifications")]
 pub mod notifications;
->>>>>>> 18ee921f
 pub mod script;
 #[cfg(feature = "sys_info")]
 pub mod sysinfo;
