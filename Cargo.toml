--- conflicted
+++ resolved
@@ -132,11 +132,7 @@
 strip-ansi-escapes = "0.2.0"
 color-eyre = "0.6.5"
 serde = { version = "1.0.219", features = ["derive"] }
-<<<<<<< HEAD
-indexmap = { version = "2.9.0", features = ["serde"] }
-=======
-indexmap = "2.10.0"
->>>>>>> 622ca3cc
+indexmap = { version = "2.10.0", features = ["serde"] }
 dirs = "6.0.0"
 walkdir = "2.5.0"
 notify = { version = "8.1.0", default-features = false }
@@ -195,11 +191,8 @@
 serde_json = { version = "1.0.140", optional = true } # ipc, niri
 
 # schema
-<<<<<<< HEAD
-schemars = { version = "0.8.22", optional = true, features = ["indexmap2"] }
-=======
-schemars = { version = "1.0.4", optional = true }
->>>>>>> 622ca3cc
+
+schemars = { version = "1.0.4", optional = true, features = ["indexmap2"] }
 
 [build-dependencies]
 clap = { version = "4.5.41", features = ["derive"] }
